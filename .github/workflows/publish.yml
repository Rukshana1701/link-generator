--- conflicted
+++ resolved
@@ -9,13 +9,10 @@
   publish:
     runs-on: ubuntu-latest
     if: ${{ github.event_name == 'push' && github.ref == 'refs/heads/main' && success() }}
-<<<<<<< HEAD
 
     permissions:
       contents: read
       id-token: write
-=======
->>>>>>> bb5e9afc
 
     steps:
       - uses: actions/checkout@v4
